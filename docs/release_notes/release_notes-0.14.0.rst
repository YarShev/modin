--- conflicted
+++ resolved
@@ -33,11 +33,8 @@
   * REFACTOR-#4213: Refactor `modin/examples/tutorial/` directory (#4214)
   * REFACTOR-#4206: add assert check into `__init__` method of `PandasOnDaskDataframePartition` class (#4207)
   * REFACTOR-#3900: add flake8-no-implicit-concat plugin and refactor flake8 error codes (#3901)
-<<<<<<< HEAD
+  * REFACTOR-#4093: Refactor base to be smaller (#4220)
   * REFACTOR-#4047: Rename `cluster` directory to `cloud` in examples (#4212)
-=======
-  * REFACTOR-#4093: Refactor base to be smaller (#4220)
->>>>>>> be9d382e
 * Pandas API implementations and improvements
   *
 * OmniSci enhancements
