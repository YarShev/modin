Modin 0.14.0

Key Features and Updates
------------------------

* Stability and Bugfixes
  * FIX-#4058: Allow pickling empty dataframes and series (#4095)
  * FIX-#4136: Fix exercise_3.ipynb example notebook (#4137)
  * FIX-#4105: Fix names of pandas options to avoid `OptionError` (#4109)
  * FIX-#3417: Fix read_csv with skiprows and header parameters (#3419)
  * FIX-#4142: Fix OmniSci enabling (#4146)
  * FIX-#4162: Use `skipif` instead of `skip` for compatibility with pytest 7.0 (#4163)
  * FIX-#4158: Do not print OmniSci logs to stdout by default (#4159)
* Performance enhancements
  *
* Benchmarking enhancements
  *
* Refactor Codebase
  *
* Pandas API implementations and improvements
  *
* OmniSci enhancements
  *
* XGBoost enhancements
  *
* Developer API enhancements
  *
* Update testing suite
  *
* Documentation improvements
  * DOCS-#4077: Add release notes template to docs folder (#4078)
  * DOCS-#4082: Add pdf/epub/htmlzip formats for doc builds (#4083)
<<<<<<< HEAD
  * DOCS-#4168: Fix rendering the examples on troubleshooting page (#4169)
=======
  * DOCS-#4151: Add info in troubleshooting page related to Dask engine usage (#4152)
>>>>>>> c4eece41
* Dependencies
  * FIX-#4113, FIX-#4116, FIX-#4115: Apply new `black` formatting, fix pydocstyle check and readthedocs build (#4114)
  * TEST-#3227: Use codecov github action instead of bash form in GA workflows (#3226)

Contributors
------------
@prutskov
@amyskov
@paulovn
@anmyachev
@YarShev
@RehanSD
@devin-petersohn
@dchigarev<|MERGE_RESOLUTION|>--- conflicted
+++ resolved
@@ -30,11 +30,8 @@
 * Documentation improvements
   * DOCS-#4077: Add release notes template to docs folder (#4078)
   * DOCS-#4082: Add pdf/epub/htmlzip formats for doc builds (#4083)
-<<<<<<< HEAD
   * DOCS-#4168: Fix rendering the examples on troubleshooting page (#4169)
-=======
   * DOCS-#4151: Add info in troubleshooting page related to Dask engine usage (#4152)
->>>>>>> c4eece41
 * Dependencies
   * FIX-#4113, FIX-#4116, FIX-#4115: Apply new `black` formatting, fix pydocstyle check and readthedocs build (#4114)
   * TEST-#3227: Use codecov github action instead of bash form in GA workflows (#3226)
